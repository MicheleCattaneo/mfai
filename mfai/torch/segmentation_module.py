from pathlib import Path
from typing import Callable, Literal, Tuple, Optional

import lightning.pytorch as pl
import pandas as pd
import torch
import torchmetrics as tm
from pytorch_lightning.utilities import rank_zero_only
import warnings

from mfai.torch.models.base import ModelABC
<<<<<<< HEAD
from mlflow.tracking.client import MlflowClient
=======
from mfai.torch.padding import pad_batch, undo_padding
>>>>>>> 47ab32fe

# define custom scalar in tensorboard, to have 2 lines on same graph
layout = {
    "Check Overfit": {
        "loss": ["Multiline", ["loss/train", "loss/validation"]],
    },
}

# class AgnosticLogger():
#     def __init__(self, logger) -> None:
#         self.logger = logger 
#         self.logger_cls = type(logger)
        
#     def log_image():
        


class SegmentationLightningModule(pl.LightningModule):
    def __init__(
        self,
        model: ModelABC,
        type_segmentation: Literal["binary", "multiclass", "multilabel", "regression"],
        loss: Callable,
        padding_strategy: Literal['none', 'apply_and_undo'] = 'none'
    ) -> None:
        """A lightning module adapted for segmentation of weather images.

        Args:
            model (ModelABC): Torch neural network model in [DeepLabV3, DeepLabV3Plus, HalfUNet, Segformer, SwinUNETR, UNet, CustomUnet, UNETRPP]
            type_segmentation (Literal["binary", "multiclass", "multilabel", "regression"]): Type of segmentation we want to do"
            loss (Callable): Loss function
            padding_stratey (Literal['none', 'apply_and_undo']): Defines the padding strategy to use. With 'none', it's is up to the user to
                make sure that the input shapes fit the underlying model.
                With 'apply_and_undo', padding is applied for the forward pass, but it is undone before returning the output. 
        """
        super().__init__()
        self.model = model
        self.channels_last = self.model.in_channels == 3
        if self.channels_last:  # Optimizes computation for RGB images
            self.model = self.model.to(memory_format=torch.channels_last)
        self.type_segmentation = type_segmentation
        self.loss = loss
        self.metrics = self.get_metrics()

        # class variables to log metrics for each sample during train/test step
        self.test_metrics = {}
        self.training_loss = []
        self.validation_loss = []

        self.save_hyperparameters(ignore=["loss", "model"])

        # example array to get input / output size in model summary and graph of model:
        self.example_input_array = torch.Tensor(
            8,
            self.model.in_channels,
            self.model.input_shape[0],
            self.model.input_shape[1],
        )
        
        self.padding_strategy = padding_strategy
        if not self.model.auto_padding_supported and padding_strategy != 'none':
            warnings.warn(f"{self.model.__class__.__name__} does not support autopadding and will not be used.",
                          UserWarning)

    def get_metrics(self):
        """Defines the metrics that will be computed during valid and test steps."""

        if self.type_segmentation == "regression":
            metrics_dict = torch.nn.ModuleDict(
                {
                    "rmse": tm.MeanSquaredError(squared=False),
                    "mae": tm.MeanAbsoluteError(),
                    "mape": tm.MeanAbsolutePercentageError(),
                }
            )
        else:
            metrics_kwargs = {"task": self.type_segmentation}
            acc_kwargs = {"task": self.type_segmentation}

            if self.type_segmentation == "multiclass":
                metrics_kwargs["num_classes"] = self.model.out_channels
                acc_kwargs["num_classes"] = self.model.out_channels
                # by default, average="micro" and when task="multiclass", f1 = recall = acc = precision
                # consequently, we put average="macro" for other metrics
                metrics_kwargs["average"] = "macro"
                acc_kwargs["average"] = "micro"

            elif self.type_segmentation == "multilabel":
                metrics_kwargs["num_labels"] = self.model.out_channels
                acc_kwargs["num_labels"] = self.model.out_channels

            metrics_dict = {
                "acc": tm.Accuracy(**acc_kwargs),
                "f1": tm.F1Score(**metrics_kwargs),
                "recall_pod": tm.Recall(**metrics_kwargs),
                "precision": tm.Precision(**metrics_kwargs),  # Precision = 1 - FAR
            }
        return torch.nn.ModuleDict(metrics_dict)

    def forward(self, inputs: torch.Tensor):
        """Runs data through the model. Separate from training step."""
        if self.channels_last:
            inputs = inputs.to(memory_format=torch.channels_last)
        # We prefer when the last activation function is included in the loss and not in the model.
        # Consequently, we need to apply the last activation manually here, to get the real output.
        inputs, old_shape = self._maybe_padding(data_tensor=inputs)
        y_hat = self.model(inputs)
        y_hat = self.last_activation(y_hat)
        y_hat = self._maybe_unpadding(y_hat, old_shape=old_shape)
        return y_hat

    def _shared_forward_step(self, x: torch.Tensor, y: torch.Tensor):
        """Computes forward pass and loss for a batch.
        Step shared by training, validation and test steps"""
        if self.channels_last:
            x = x.to(memory_format=torch.channels_last)
        # We prefer when the last activation function is included in the loss and not in the model.
        # Consequently, we need to apply the last activation manually here, to get the real output.
        x, old_shape = self._maybe_padding(x)
        y_hat = self.model(x)
        y_hat = self._maybe_unpadding(y_hat, old_shape=old_shape)

        loss = self.loss(y_hat, y)
        y_hat = self.last_activation(y_hat)

        return y_hat, loss
    
    def _maybe_padding(self, data_tensor: torch.Tensor)-> Tuple[torch.Tensor, Optional[torch.Size]]:
        """ Performs an optional padding to ensure that the data tensor can be fed 
            to the underlying model. Padding will happen if the underlying model 
            supports it and if self.padding_strategy is set to 'apply_and_undo'.

        Args:
            data_tensor (torch.Tensor): the input data to be potentially padded. 

        Raises:
            ValueError: if the padding strategy is not valid, an error is raised. 

        Returns:
            Tuple[torch.Tensor, Optional[torch.Size]]: the padded tensor, where the original data is found in the center, 
            and the old size if padding was possible. If not possible or the shape is already fine, 
            the data is returned untouched and the second return value will be none. 
        """
        if self.padding_strategy == 'none' or not self.model.auto_padding_supported:
            return data_tensor, None
        if self.padding_strategy != 'apply_and_undo':
            raise ValueError()
        
        old_shape = data_tensor.shape[-len(self.model.input_shape):]
        valid_shape, new_shape = self.model.validate_input_shape(data_tensor.shape[-len(self.model.input_shape):])
        if not valid_shape:
            return pad_batch(batch=data_tensor, new_shape=new_shape, pad_value=0), old_shape
        return data_tensor, None
    
    def _maybe_unpadding(self, data_tensor: torch.Tensor, old_shape: torch.Size)-> torch.Tensor:
        """Potentially removes the padding previously added to the given tensor. This action 
           is only carried out if self.padding_strategy is set to 'apply_and_undo' and old_shape 
           is not None.

        Args:
            data_tensor (torch.Tensor): The data tensor from which padding is to be removed. 
            old_shape (torch.Size): The previous shape of the data tensor. It can either be 
            [W,H] or [W,H,D] for 2D and 3D data respectively. old_shape is returned by self._maybe_padding.

        Returns:
            torch.Tensor: The data tensor with the padding removed, if possible.
        """
        if self.padding_strategy == 'apply_and_undo' and old_shape is not None:
            return undo_padding(data_tensor, old_shape=old_shape)
        return data_tensor
        

    def on_train_start(self):
        """Setup custom scalars panel on tensorboard and log hparams.
        Useful to easily compare train and valid loss and detect overtfitting."""
        print(f"Logs will be saved in \033[96m{self.logger.log_dir}\033[0m")
        self.logger.experiment.add_custom_scalars(layout)
        hparams = dict(self.hparams)
        hparams["loss"] = self.loss.__class__.__name__
        hparams["model"] = self.model.__class__.__name__
        self.logger.log_hyperparams(hparams, {"val_loss": 0, "val_f1": 0})

    def _shared_epoch_end(self, outputs: torch.Tensor, label: torch.Tensor):
        """Computes and logs the averaged loss at the end of an epoch on custom layout.
        Step shared by training and validation epochs.
        """
        avg_loss = torch.stack(outputs).mean()
        lg = self.logger.experiment
        if isinstance(lg, MlflowClient):
            lg.log_metric(run_id=self.logger.run_id, key=f"loss/{label}", value=avg_loss, step=self.current_epoch)
        else:
            lg.add_scalar(f"loss/{label}", avg_loss, self.current_epoch)

    def training_step(self, batch: Tuple[torch.tensor, torch.tensor], batch_idx: int):
        x, y = batch
        _, loss = self._shared_forward_step(x, y)
        self.log("train_loss", loss, on_step=True, on_epoch=True, prog_bar=True)
        self.training_loss.append(loss)
        return loss

    def on_train_epoch_end(self):
        self._shared_epoch_end(self.training_loss, "train")
        self.training_loss.clear()  # free memory

    def val_plot_step(self, batch_idx: int, y: torch.Tensor, y_hat: torch.Tensor):
        """Plots images on first batch of validation and log them in logger.
        Should be overwrited for each specific project, with matplotlib plots."""
        if batch_idx == 0:
            lg = self.logger.experiment
            step = self.current_epoch
            dformat = "HW" if self.type_segmentation == "multiclass" else "CHW"
            if step == 0:
                if isinstance(lg, MlflowClient):
                    lg.log_image(key="val_plots/true_image", image=y[0].permute(1,2,0).detach().numpy(), run_id=self.logger.run_id)
                else:
                    lg.add_image("val_plots/true_image", y[0], dataformats=dformat)
            if isinstance(lg, MlflowClient):
                lg.log_image(key="val_plots/pred_image", image=y_hat[0].permute(1,2,0).detach().numpy(), step=step, run_id=self.logger.run_id)
            else:
                lg.add_image("val_plots/pred_image", y_hat[0], step, dataformats=dformat)

    def validation_step(self, batch: Tuple[torch.tensor, torch.tensor], batch_idx: int):
        x, y = batch
        y_hat, loss = self._shared_forward_step(x, y)
        self.log("val_loss", loss, on_epoch=True, sync_dist=True)
        self.validation_loss.append(loss)
        y_hat = self.probabilities_to_classes(y_hat)
        for metric in self.metrics.values():
            metric.update(y_hat, y)
        self.val_plot_step(batch_idx, y, y_hat)
        return loss

    def on_validation_epoch_end(self):
        self._shared_epoch_end(self.validation_loss, "validation")
        self.validation_loss.clear()  # free memory
        for metric_name, metric in self.metrics.items():
            # Use add scalar to log at step=current_epoch
            lg = self.logger.experiment
            if isinstance(lg, MlflowClient):
                lg.log_metric(run_id=self.logger.run_id, key=f"val_{metric_name}", value=metric.compute(), step=self.current_epoch)
            else:
                lg.add_scalar(f"val_{metric_name}", metric.compute(), self.current_epoch)
            metric.reset()

    def test_step(self, batch: Tuple[torch.tensor, torch.tensor], batch_idx: int):
        """Computes metrics for each sample, at the end of the run."""
        x, y = batch
        y_hat, loss = self._shared_forward_step(x, y)
        y_hat = self.probabilities_to_classes(y_hat)

        # Save metrics values for each sample
        batch_dict = {"loss": loss}
        for metric_name, metric in self.metrics.items():
            metric.update(y_hat, y)
            batch_dict[metric_name] = metric.compute()
            metric.reset()
        self.test_metrics[batch_idx] = batch_dict

    def build_metrics_dataframe(self) -> pd.DataFrame:
        data = []
        first_sample = list(self.test_metrics.keys())[0]
        metrics = list(self.test_metrics[first_sample].keys())
        for name_sample, metrics_dict in self.test_metrics.items():
            data.append([name_sample] + [metrics_dict[m].item() for m in metrics])
        return pd.DataFrame(data, columns=["Name"] + metrics)

    @rank_zero_only
    def save_test_metrics_as_csv(self, df: pd.DataFrame) -> None:
        path_csv = Path(self.logger.log_dir) / "metrics_test_set.csv"
        df.to_csv(path_csv, index=False)
        print(f"--> Metrics for all samples saved in \033[91m\033[1m{path_csv}\033[0m")

    def on_test_epoch_end(self):
        """Logs metrics in logger hparams view, at the end of run."""
        df = self.build_metrics_dataframe()
        self.save_test_metrics_as_csv(df)
        df = df.drop("Name", axis=1)

    def last_activation(self, y_hat: torch.Tensor):
        """Applies appropriate activation according to task."""
        if self.type_segmentation == "multiclass":
            y_hat = y_hat.log_softmax(dim=1).exp()
        elif self.type_segmentation in ["binary", "multilabel"]:
            y_hat = torch.nn.functional.logsigmoid(y_hat).exp()
        return y_hat

    def probabilities_to_classes(self, y_hat: torch.Tensor):
        """Transfrom probalistics predictions to discrete classes"""
        if self.type_segmentation == "multiclass":
            y_hat = y_hat.argmax(dim=1)
        elif self.type_segmentation in ["binary", "multilabel"]:
            # Default detection threshold = 0.5
            y_hat = (y_hat > 0.5).int()
        return y_hat

    def configure_optimizers(self):
        return torch.optim.Adam(self.parameters(), lr=0.001)<|MERGE_RESOLUTION|>--- conflicted
+++ resolved
@@ -9,11 +9,8 @@
 import warnings
 
 from mfai.torch.models.base import ModelABC
-<<<<<<< HEAD
 from mlflow.tracking.client import MlflowClient
-=======
 from mfai.torch.padding import pad_batch, undo_padding
->>>>>>> 47ab32fe
 
 # define custom scalar in tensorboard, to have 2 lines on same graph
 layout = {
